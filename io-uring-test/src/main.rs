#[macro_use]
mod utils;
mod tests;

use io_uring::{cqueue, squeue, IoUring, Probe};

pub struct Test {
    probe: Probe,
    target: Option<String>,
}

fn main() -> anyhow::Result<()> {
    let entries = 8;

    test::<squeue::Entry, cqueue::Entry>(IoUring::new(entries)?)?;

    #[cfg(not(feature = "ci"))]
    {
        match IoUring::<squeue::Entry128, cqueue::Entry>::generic_new(entries) {
            Ok(r) => test(r)?,
            Err(e) => {
                println!(
                    "IoUring::<squeue::Entry128, cqueue::Entry>::generic_new(entries) failed: {}",
                    e
                );
                println!("Assume kernel doesn't support the new entry sizes so remaining tests being skipped.");
                return Ok(());
            }
        };
        test(IoUring::<squeue::Entry, cqueue::Entry32>::generic_new(
            entries,
        )?)?;
        test(IoUring::<squeue::Entry128, cqueue::Entry32>::generic_new(
            entries,
        )?)?;
    }

    Ok(())
}

fn test<S: squeue::EntryMarker, C: cqueue::EntryMarker>(
    mut ring: IoUring<S, C>,
) -> anyhow::Result<()> {
    let mut probe = Probe::new();

    if ring.submitter().register_probe(&mut probe).is_err() {
        eprintln!("No probe supported");
    }

    println!();
    println!(
        "ring type: IoUring<{}, {}>",
        std::any::type_name::<S>()
            .strip_prefix("io_uring::")
            .unwrap(),
        std::any::type_name::<C>()
            .strip_prefix("io_uring::")
            .unwrap(),
    );
    println!("params: {:#?}", ring.params());
    println!("probe: {:?}", probe);
    println!();

    let test = Test {
        probe,
        target: std::env::args().nth(1),
    };

    tests::queue::test_nop(&mut ring, &test)?;
    tests::queue::test_queue_split(&mut ring, &test)?;
    tests::queue::test_debug_print(&mut ring, &test)?;
    tests::queue::test_msg_ring_data(&mut ring, &test)?;
    tests::queue::test_msg_ring_send_fd(&mut ring, &test)?;

    tests::queue::test_batch(&mut ring, &test)?;

    // register
    tests::register::test_register_files_sparse(&mut ring, &test)?;
    tests::register_buf_ring::test_register_buf_ring(&mut ring, &test)?;

    // fs
    tests::fs::test_file_write_read(&mut ring, &test)?;
    tests::fs::test_file_writev_readv(&mut ring, &test)?;
    tests::fs::test_file_cur_pos(&mut ring, &test)?;
    tests::fs::test_file_fsync(&mut ring, &test)?;
    tests::fs::test_file_fsync_file_range(&mut ring, &test)?;
    tests::fs::test_file_fallocate(&mut ring, &test)?;
    tests::fs::test_file_fallocate64(&mut ring, &test)?;
    tests::fs::test_file_openat2(&mut ring, &test)?;
    tests::fs::test_file_close(&mut ring, &test)?;
    #[cfg(not(feature = "ci"))]
    tests::fs::test_file_direct_write_read(&mut ring, &test)?;
    #[cfg(not(feature = "ci"))]
    tests::fs::test_statx(&mut ring, &test)?;
    tests::fs::test_file_splice(&mut ring, &test)?;

    // timeout
    tests::timeout::test_timeout(&mut ring, &test)?;
    tests::timeout::test_timeout_count(&mut ring, &test)?;
    tests::timeout::test_timeout_remove(&mut ring, &test)?;
    tests::timeout::test_timeout_cancel(&mut ring, &test)?;
    tests::timeout::test_timeout_abs(&mut ring, &test)?;
    tests::timeout::test_timeout_submit_args(&mut ring, &test)?;

    // net
    tests::net::test_tcp_write_read(&mut ring, &test)?;
    tests::net::test_tcp_writev_readv(&mut ring, &test)?;
    tests::net::test_tcp_send_recv(&mut ring, &test)?;
    tests::net::test_tcp_zero_copy_send_recv(&mut ring, &test)?;
    tests::net::test_tcp_sendmsg_recvmsg(&mut ring, &test)?;
    tests::net::test_tcp_zero_copy_sendmsg_recvmsg(&mut ring, &test)?;
    tests::net::test_tcp_accept(&mut ring, &test)?;
<<<<<<< HEAD
    tests::net::test_tcp_accept_file_index(&mut ring, &test)?;
=======
    #[cfg(not(feature = "ci"))]
    tests::net::test_tcp_accept_multi(&mut ring, &test)?;
    #[cfg(not(feature = "ci"))]
    tests::net::test_tcp_accept_multi_file_index(&mut ring, &test)?;
>>>>>>> 3c85218d
    tests::net::test_tcp_connect(&mut ring, &test)?;
    tests::net::test_tcp_buffer_select(&mut ring, &test)?;
    #[cfg(not(feature = "ci"))]
    tests::net::test_tcp_buffer_select_recvmsg(&mut ring, &test)?;
    #[cfg(not(feature = "ci"))]
    tests::net::test_tcp_buffer_select_readv(&mut ring, &test)?;
    #[cfg(not(feature = "ci"))]
    tests::net::test_tcp_recv_multi(&mut ring, &test)?;
    tests::net::test_socket(&mut ring, &test)?;

    // queue
    tests::poll::test_eventfd_poll(&mut ring, &test)?;
    tests::poll::test_eventfd_poll_remove(&mut ring, &test)?;
    tests::poll::test_eventfd_poll_remove_failed(&mut ring, &test)?;

    // regression test
    tests::regression::test_issue154(&mut ring, &test)?;

    Ok(())
}<|MERGE_RESOLUTION|>--- conflicted
+++ resolved
@@ -110,14 +110,11 @@
     tests::net::test_tcp_sendmsg_recvmsg(&mut ring, &test)?;
     tests::net::test_tcp_zero_copy_sendmsg_recvmsg(&mut ring, &test)?;
     tests::net::test_tcp_accept(&mut ring, &test)?;
-<<<<<<< HEAD
     tests::net::test_tcp_accept_file_index(&mut ring, &test)?;
-=======
     #[cfg(not(feature = "ci"))]
     tests::net::test_tcp_accept_multi(&mut ring, &test)?;
     #[cfg(not(feature = "ci"))]
     tests::net::test_tcp_accept_multi_file_index(&mut ring, &test)?;
->>>>>>> 3c85218d
     tests::net::test_tcp_connect(&mut ring, &test)?;
     tests::net::test_tcp_buffer_select(&mut ring, &test)?;
     #[cfg(not(feature = "ci"))]
