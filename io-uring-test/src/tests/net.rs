--- conflicted
+++ resolved
@@ -350,25 +350,16 @@
     Ok(())
 }
 
-<<<<<<< HEAD
-#[cfg(feature = "unstable")]
-pub fn test_tcp_buffer_select(ring: &mut IoUring, test: &Test) -> anyhow::Result<()> {
-    use io_uring::cqueue;
+pub fn test_tcp_buffer_select<S: squeue::EntryMarker, C: cqueue::EntryMarker>(
+    ring: &mut IoUring<S, C>,
+    test: &Test,
+) -> anyhow::Result<()> {
     use std::{io::Write, mem::MaybeUninit};
-=======
-pub fn test_tcp_buffer_select<S: squeue::EntryMarker, C: cqueue::EntryMarker>(
-    ring: &mut IoUring<S, C>,
-    test: &Test,
-) -> anyhow::Result<()> {
-    use std::io::Write;
->>>>>>> b5c81625
 
     require!(
         test;
         test.probe.is_supported(opcode::Send::CODE);
         test.probe.is_supported(opcode::Recv::CODE);
-        test.probe.is_supported(opcode::Readv::CODE);
-        test.probe.is_supported(opcode::RecvMsg::CODE);
         test.probe.is_supported(opcode::ProvideBuffers::CODE);
         test.probe.is_supported(opcode::RemoveBuffers::CODE);
     );
@@ -488,13 +479,13 @@
 
     unsafe {
         ring.submission()
-            .push(&provide_bufs_e.build().user_data(0x26))
-            .expect("queue is full");
-    }
-
-    ring.submit_and_wait(1)?;
-
-    let cqe = ring.completion().next().expect("cqueue is empty");
+            .push(&provide_bufs_e.build().user_data(0x26).into())
+            .expect("queue is full");
+    }
+
+    ring.submit_and_wait(1)?;
+
+    let cqe: cqueue::Entry = ring.completion().next().expect("cqueue is empty").into();
     assert_eq!(cqe.user_data(), 0x26);
 
     // send for recvmsg
@@ -521,12 +512,14 @@
         .user_data(0x27);
 
     unsafe {
-        ring.submission().push(&recvmsg_e).expect("queue is full");
-    }
-
-    ring.submit_and_wait(1)?;
-
-    let cqe = ring.completion().next().expect("cqueue is empty");
+        ring.submission()
+            .push(&recvmsg_e.into())
+            .expect("queue is full");
+    }
+
+    ring.submit_and_wait(1)?;
+
+    let cqe: cqueue::Entry = ring.completion().next().expect("cqueue is empty").into();
     assert_eq!(cqe.user_data(), 0x27);
     assert_eq!(cqe.result(), 1024);
 
@@ -540,13 +533,13 @@
 
     unsafe {
         ring.submission()
-            .push(&provide_bufs_e.build().user_data(0x28))
-            .expect("queue is full");
-    }
-
-    ring.submit_and_wait(1)?;
-
-    let cqe = ring.completion().next().expect("cqueue is empty");
+            .push(&provide_bufs_e.build().user_data(0x28).into())
+            .expect("queue is full");
+    }
+
+    ring.submit_and_wait(1)?;
+
+    let cqe: cqueue::Entry = ring.completion().next().expect("cqueue is empty").into();
     assert_eq!(cqe.user_data(), 0x28);
 
     // send for readv
@@ -567,12 +560,14 @@
     .user_data(0x29);
 
     unsafe {
-        ring.submission().push(&readv_e).expect("queue is full");
-    }
-
-    ring.submit_and_wait(1)?;
-
-    let cqe = ring.completion().next().expect("cqueue is empty");
+        ring.submission()
+            .push(&readv_e.into())
+            .expect("queue is full");
+    }
+
+    ring.submit_and_wait(1)?;
+
+    let cqe: cqueue::Entry = ring.completion().next().expect("cqueue is empty").into();
     assert_eq!(cqe.user_data(), 0x29);
     assert_eq!(cqe.result(), 512);
 
@@ -585,23 +580,14 @@
 
     unsafe {
         ring.submission()
-<<<<<<< HEAD
-            .push(&remove_bufs_e.build().user_data(0x2a))
-=======
-            .push(&remove_bufs_e.build().user_data(0x26).into())
->>>>>>> b5c81625
-            .expect("queue is full");
-    }
-
-    ring.submit_and_wait(1)?;
-
-<<<<<<< HEAD
-    let cqe = ring.completion().next().expect("cqueue is empty");
+            .push(&remove_bufs_e.build().user_data(0x2a).into())
+            .expect("queue is full");
+    }
+
+    ring.submit_and_wait(1)?;
+
+    let cqe: cqueue::Entry = ring.completion().next().expect("cqueue is empty").into();
     assert_eq!(cqe.user_data(), 0x2a);
-=======
-    let cqe: cqueue::Entry = ring.completion().next().expect("cqueue is empty").into();
-    assert_eq!(cqe.user_data(), 0x26);
->>>>>>> b5c81625
     assert_eq!(cqe.result(), 1);
 
     // remove bufs fail
@@ -609,23 +595,14 @@
 
     unsafe {
         ring.submission()
-<<<<<<< HEAD
-            .push(&remove_bufs_e.build().user_data(0x2b))
-=======
-            .push(&remove_bufs_e.build().user_data(0x27).into())
->>>>>>> b5c81625
-            .expect("queue is full");
-    }
-
-    ring.submit_and_wait(1)?;
-
-<<<<<<< HEAD
-    let cqe = ring.completion().next().expect("cqueue is empty");
+            .push(&remove_bufs_e.build().user_data(0x2b).into())
+            .expect("queue is full");
+    }
+
+    ring.submit_and_wait(1)?;
+
+    let cqe: cqueue::Entry = ring.completion().next().expect("cqueue is empty").into();
     assert_eq!(cqe.user_data(), 0x2b);
-=======
-    let cqe: cqueue::Entry = ring.completion().next().expect("cqueue is empty").into();
-    assert_eq!(cqe.user_data(), 0x27);
->>>>>>> b5c81625
     assert_eq!(cqe.result(), -libc::ENOENT);
 
     Ok(())
